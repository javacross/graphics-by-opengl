--- conflicted
+++ resolved
@@ -29,10 +29,7 @@
      * @param root
      * @param component The component to be used in the system
      */
-<<<<<<< HEAD
     public abstract void initSystem(NucleusRenderer renderer, RootNode root, Component component);
-=======
-    public abstract void initSystem(RootNode root, Component component);
 
     /**
      * Returns the size of data for each entity needed by the system to do processing.
@@ -43,7 +40,6 @@
      * @return Size of data for each entity.
      */
     public abstract int getEntityDataSize();
->>>>>>> 03e2fd09
 
     /**
      * Returns the type of component, this is tied to the implementing class by {@link TypeResolver}
